[build-system]
requires = ["pdm-backend"]
build-backend = "pdm.backend"

[project]
name = 'quantum-pipeline'
description = 'Framework for running, monitoring and analysing quantum algorithms.'
authors = [
    {name = 'Piotr Krzysztof', email = 'piotrlis555@gmail.com'}
]
maintainers = [
    {name = 'Piotr Krzysztof', email = 'piotrlis555@gmail.com'}
]

<<<<<<< HEAD
version = "1.2.5"
=======
version = "1.2.1"
>>>>>>> ba2c6873
requires-python = ">=3.10,<3.13"
license = {text = "MIT"}
readme = "README.md"

classifiers = [
    "Development Status :: 4 - Beta",
    "Intended Audience :: Science/Research",
    "Topic :: Scientific/Engineering :: Physics",
    "Topic :: Scientific/Engineering :: Chemistry",
    "Topic :: Scientific/Engineering :: Visualization",
    "License :: OSI Approved :: MIT License",
    "Programming Language :: Python :: 3.10",
    "Programming Language :: Python :: 3.11",
    "Programming Language :: Python :: 3.12",
    "Operating System :: POSIX :: Linux"
]

dependencies = [
    "qiskit>=1.4.2",
    "qiskit-ibm-runtime>=0.37.0",
    "qiskit-aer>=0.15.1",
    "qiskit-nature>=0.7.2",
    "pyscf>=2.8.0",

    "reportlab>=4.3.1",
    "matplotlib>=3.10.0",
    "scipy>=1.15.2",
    "numpy>=2.2.3",
    "pyscf>=2.8.0",

    "avro>=1.12.0",
    "kafka-python-ng>=2.2.3",
    "Requests>=2.32.3",
    "pyspark>=3.5.5",

    "cryptography>=44.0.1",
    "Jinja2>=3.1.6"
]

[project.optional-dependencies]
dev = [
    "debugpy>=1.8.12",
    "pytest>=8.3.4"
]

[project.urls]
Homepage = "https://github.com/straightchlorine/quantum-pipeline"

[tool.ruff]
line-length = 99
target-version = "py310"

[tool.ruff.lint]
select = ["E", "F", "W", "I", "N", "UP", "ASYNC", "S", "C4"]
ignore = ["E501"]

[tool.ruff.format]
quote-style = "single"
indent-style = "space"
docstring-code-format = true

[tool.black]
line-length = 99
target-version = ['py310']
include = '\.pyi?$'
extend-exclude = '''
/(
  # directories
  \.eggs
  | \.git
  | \.hg
  | \.mypy_cache
  | \.tox
  | \.venv
  | build
  | dist
)/
'''

[tool.mypy]
python_version = "3.12"
warn_return_any = true
warn_unused_configs = true
ignore_missing_imports = true

[tool.pytest.ini_options]
minversion = "7.0"
addopts = "-ra -q"
testpaths = [
    "tests"
]
pythonpath = [
    "."
]

[tool.coverage.run]
source = ["quantum_pipeline"]
omit = ["tests/*"]

[tool.flake8]
max-line-length = 127
max-complexity = 10
ignore = ["C901"]
select = ["E9", "F63", "F7", "F82"]
exclude = [
    ".git",
    "__pycache__",
    "venv",
    "build",
    "dist",
]

[project.scripts]
quantum-pipeline = "quantum_pipeline.cli:main"<|MERGE_RESOLUTION|>--- conflicted
+++ resolved
@@ -12,11 +12,7 @@
     {name = 'Piotr Krzysztof', email = 'piotrlis555@gmail.com'}
 ]
 
-<<<<<<< HEAD
 version = "1.2.5"
-=======
-version = "1.2.1"
->>>>>>> ba2c6873
 requires-python = ">=3.10,<3.13"
 license = {text = "MIT"}
 readme = "README.md"
